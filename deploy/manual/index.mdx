--- conflicted
+++ resolved
@@ -71,13 +71,8 @@
 
 After Deno is installed, install the [`deployctl`](./deployctl.md) utility:
 
-<<<<<<< HEAD
 ```console
-deno install -A --no-check -r -f https://deno.land/x/deploy/deployctl.ts
-=======
-```
 deno install -Arf jsr:@deno/deployctl
->>>>>>> 21b0b1fa
 ```
 
 You can confirm `deployctl` has been installed correctly by running:
