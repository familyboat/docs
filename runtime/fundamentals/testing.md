---
title: "Testing"
oldUrl:
  - /runtime/manual/advanced/language_server/testing_api/
  - /runtime/manual/basics/testing/
  - /runtime/manual/basics/testing/coverage/
  - /runtime/manual/basics/testing/assertions/
  - /runtime/manual/basics/testing/mocking/
  - /runtime/manual/basics/testing/behavior_driven_development
  - /runtime/manual/testing/documentation/
  - /runtime/manual/basics/testing/sanitizers/
  - /runtime/manual/basics/testing/snapshot_testing/
---

Deno provides a built-in test runner for writing and running tests in both
JavaScript and TypeScript. This makes it easy to ensure your code is reliable
and functions as expected without needing to install any additional dependencies
or tools. The deno test runner allows you fine-grained control over permissions
for each test, enhancing your code security.

## Writing Tests

To define a test in Deno, you use the `Deno.test()` function. Here are some
examples:

```ts title="my_test.ts"
import { assertEquals } from "@std/assert";

// basic test
Deno.test("simple test", () => {
  const x = 1 + 2;
  assertEquals(x, 3);
});

// a named test
Deno.test("addition test", () => {
  const sum = 2 + 3;
  assertEquals(sum, 5);
});

// async test:
import { delay } from "@std/async";

Deno.test("async test", async () => {
  const x = 1 + 2;
  await delay(100);
  assertEquals(x, 3);
});

// test with permissions
Deno.test({
  name: "read file test",
  permissions: { read: true },
  fn: () => {
    const data = Deno.readTextFileSync("./somefile.txt");
    assertEquals(data, "expected content");
  },
});
```

If you prefer a "jest-like" `expect` style, the Deno standard library provides
an [`expect`](https://jsr.io/@std/expect) function that can be used in place of `assertEquals`:

```ts title="my_test.ts"
import { expect } from "jsr:@std/expect";
import { add } from "./add.js";

Deno.test("add function adds two numbers correctly", () => {
  const result = add(2, 3);
  expect(result).toBe(5);
});
```

## Running Tests

To run your tests, use the [`deno test`](/runtime/manual/tools/test/)
subcommand.

If run without a file name or directory name, this subcommand will automatically
find and execute all tests in the current directory (recursively) that match the
glob `{*_,*.,}test.{ts, tsx, mts, js, mjs, jsx}`.

```sh
# Run all tests in the current directory and all sub-directories
deno test

# Run all tests in the util directory
deno test util/

# Run just my_test.ts
deno test my_test.ts

# Run test modules in parallel
deno test --parallel

# Pass additional arguments to the test file
deno test my_test.ts -- -e --foo --bar
```

## Test Steps

Deno also supports test steps, which allow you to break down tests into smaller,
manageable parts. This is useful for setup and teardown operations within a
test:

```ts
Deno.test("database operations", async (t) => {
  await t.step("insert user", async () => {
    // Insert user logic
  });
  await t.step("insert book", async () => {
    // Insert book logic
  });
});
```

## Command line filtering

Deno allows you to run specific tests or groups of tests using the `--filter`
option on the command line. This option accepts either a string or a pattern to
match test names.

Consider the following tests:

```ts
Deno.test("my-test", () => {});
Deno.test("test-1", () => {});
Deno.test("test-2", () => {});
```

### Filtering by string

To run all tests that contain the word "test" in their names, use:

```sh
deno test --filter "my" tests/
```

This command will execute `my-test` because it contains the word "my".

### Filtering by Pattern

To run tests that match a specific pattern, use:

```sh
deno test --filter "/test-*\d/" tests/
```

This command will run `test-1` and `test-2` because they match the pattern
`test-*` followed by a digit.

To indicate that you are using a pattern (regular expression), wrap your filter
value with forward slashes `/`, much like JavaScript’s syntax for regular
expressions.

### Including and excluding paths in the configuration file

You can also filter tests by specifying paths to include or exclude in the Deno
configuration file.

For example, if you want to only test `src/fetch_test.ts` and
`src/signal_test.ts` and exclude everything in `out/`:

```json
{
  "test": {
    "include": [
      "src/fetch_test.ts",
      "src/signal_test.ts"
    ]
  }
}
```

Or more likely:

```json
{
  "test": {
    "exclude": ["out/"]
  }
}
```

<<<<<<< HEAD
Then running `deno test` in the same directory tree as the configuration file
will take these options into account.

## Test definition selection
=======
## Test definition filtering
>>>>>>> d20e7280

Deno provides two options for selecting tests within the test definitions
themselves: ignoring tests and focusing on specific tests.

### Ignoring/Skipping Tests

You can ignore certain tests based on specific conditions using the `ignore`
boolean in the test definition. If `ignore` is set to `true`, the test will be
skipped. This is useful, for example, if you only want a test to run on a
specific operating system.

```ts
Deno.test({
  name: "do macOS feature",
  ignore: Deno.build.os !== "darwin", // This test will be ignored if not running on macOS
  fn() {
    // do MacOS feature here
  },
});
```

If you want to ignore a test without passing any conditions, you can use the
`ignore()` function from the `Deno.test` object:

```ts
Deno.test.ignore("my test", () => {
  // your test code
});
```

### Only Run Specific Tests

If you want to focus on a particular test and ignore the rest, you can use the
`only` option. This tells the test framework to run only the tests with only set
to true. Multiple tests can have this option set. However, if any test is
flagged with only, the overall test run will always fail, as this is intended to
be a temporary measure for debugging.

```ts
Deno.test.only("my test", () => {
  // some test code
});
```

or

```ts
Deno.test({
  name: "Focus on this test only",
  only: true, // Only this test will run
  fn() {
    // test complicated stuff here
  },
});
```

## Failing fast

If you have a long-running test suite and wish for it to stop on the first
failure, you can specify the `--fail-fast` flag when running the suite.

```shell
deno test --fail-fast
```

## Reporters

Deno includes three built-in reporters to format test output:

- `pretty` (default): Provides a detailed and readable output.
- `dot`: Offers a concise output, useful for quickly seeing test results.
- `junit`: Produces output in JUnit XML format, which is useful for integrating
  with CI/CD tools.

You can specify which reporter to use with the --reporter flag:

```sh
# Use the default pretty reporter
deno test

# Use the dot reporter for concise output
deno test --reporter=dot

# Use the JUnit reporter
deno test --reporter=junit
```

Additionally, you can write the JUnit report to a file while still getting
human-readable output in the terminal by using the `--junit-path` flag:

```sh
deno test --junit-path=./report.xml
```

## Spying, mocking (test doubles), stubbing and faking time

The [Deno standard library](/runtime/fundamentals/standard_library/) provides a
set of functions to help you write tests that involve spying, mocking, and
stubbing. Check out the [documentation on JSR](https://jsr.io/@std/testing) for
more information on each of these utilities.

## Coverage

Deno will collect test coverage into a directory for your code if you specify
the `--coverage` flag when starting `deno test`. This coverage information is
acquired directly from the V8 JavaScript engine, ensuring high accuracy.

This can then be further processed from the internal format into well known
formats with the [`deno coverage`](/runtime/manual/tools/coverage/) tool.

## Behavior-Driven Development

With the [@std/testing/bdd](https://jsr.io/@std/testing/doc/bdd/~) module you
can write your tests in a familiar format for grouping tests and adding
setup/teardown hooks used by other JavaScript testing frameworks like Jasmine,
Jest, and Mocha.

The `describe` function creates a block that groups together several related
tests. The `it` function registers an individual test case. For example:

```ts
import { describe, expect, it } from "jsr:@std/testing/bdd";
import { add } from "./add.js";

describe("add function", () => {
  it("adds two numbers correctly", () => {
    const result = add(2, 3);
    expect(result).toBe(5);
  });

  it("handles negative numbers", () => {
    const result = add(-2, -3);
    expect(result).toBe(-5);
  });
});
```

Check out the [documentation on JSR](https://jsr.io/@std/testing/doc/bdd/~) for
more information on these functions and hooks.

## Documentation Tests

Deno allows you to type-check the examples in your documentation to ensure they
are up-to-date and functional.

### Example code blocks

````ts title="example.ts"
/**
 * # Examples
 *
 * ```ts
 * const x = 42;
 * ```
 */
````

The triple backticks mark the start and end of code blocks, the language is
determined by the language identifier attribute which may be `js`, `jsx`, `ts`
or `tsx`. If no language identifier is specified then the language is inferred
from media type of the source document that the code block is extracted from.

```sh
deno test --doc example.ts
```

The above command will extract this example, and then type-check it as a
standalone module living in the same directory as the module being documented.

### Documenting exports

To document your exports, import the module using a relative path specifier:

````ts
/**
 * # Examples
 *
 * ```ts
 * import { foo } from "./foo.ts";
 * ```
 */
export function foo(): string {
  return "foo";
}
````

## Sanitizers

The test runner offers several sanitizers to ensure that the test behaves in a
reasonable and expected way.

### Resource sanitizer

Ensures that all resources created during a test are closed to prevent leaks.
Enabled by default, it can be disabled with `sanitizeResources: false`:

```ts
Deno.test({
  name: "leaky resource test",
  async fn() {
    await Deno.open("hello.txt");
  },
  sanitizeResources: false,
});
```

### Op sanitizer

Ensures that all async operations started in a test are completed before the
test ends. Enabled by default, it can be disabled with `sanitizeOps: false`:

```ts
Deno.test({
  name: "leaky operation test",
  fn() {
    crypto.subtle.digest(
      "SHA-256",
      new TextEncoder().encode("a".repeat(100000000)),
    );
  },
  sanitizeOps: false,
});
```

### Exit sanitizer

Ensures that tested code doesn’t call `Deno.exit()`, which could signal a false
test success. Enabled by default, it can be disabled with `sanitizeExit: false`.

```ts
Deno.test({
  name: "false success",
  fn() {
    Deno.exit(0);
  },
  sanitizeExit: false,
});

// This test never runs, because the process exits during "false success" test
Deno.test({
  name: "failing test",
  fn() {
    throw new Error("this test fails");
  },
});
```

## Snapshot testing

The [Deno standard library](/runtime/fundamentals/standard_library/) includes a
[snapshot module](https://jsr.io/@std/testing/doc/snapshot/~) that allows
developers to write tests by comparing values against reference snapshots. These
snapshots are serialized representations of the original values and are stored
alongside the test files.

Snapshot testing enables catching a wide array of bugs with very little code. It
is particularly helpful in situations where it is difficult to precisely express
what should be asserted, without requiring a prohibitive amount of code, or
where the assertions a test makes are expected to change often.<|MERGE_RESOLUTION|>--- conflicted
+++ resolved
@@ -130,7 +130,7 @@
 
 ### Filtering by string
 
-To run all tests that contain the word "test" in their names, use:
+To run all tests that contain the word "my" in their names, use:
 
 ```sh
 deno test --filter "my" tests/
@@ -182,14 +182,7 @@
 }
 ```
 
-<<<<<<< HEAD
-Then running `deno test` in the same directory tree as the configuration file
-will take these options into account.
-
 ## Test definition selection
-=======
-## Test definition filtering
->>>>>>> d20e7280
 
 Deno provides two options for selecting tests within the test definitions
 themselves: ignoring tests and focusing on specific tests.
