import React from "react";
import clsx from "clsx";
import Head from "@docusaurus/Head";
import ErrorBoundary from "@docusaurus/ErrorBoundary";
import {
  PageMetadata,
  SkipToContentFallbackId,
  ThemeClassNames,
<<<<<<< HEAD
} from '@docusaurus/theme-common';
import {useKeyboardNavigation} from '@docusaurus/theme-common/internal';
import SkipToContent from '@theme/SkipToContent';
import AnnouncementBar from '@theme/AnnouncementBar';
import Navbar from '@theme/Navbar';
import LayoutProvider from '@theme/Layout/Provider';
import ErrorPageContent from '@theme/ErrorPageContent';
import styles from './styles.module.css';
=======
} from "@docusaurus/theme-common";
import { useKeyboardNavigation } from "@docusaurus/theme-common/internal";
import SkipToContent from "@theme/SkipToContent";
import AnnouncementBar from "@theme/AnnouncementBar";
import Navbar from "@theme/Navbar";
import Footer from "@theme/Footer";
import LayoutProvider from "@theme/Layout/Provider";
import ErrorPageContent from "@theme/ErrorPageContent";
import styles from "./styles.module.css";
>>>>>>> 95637300
export default function Layout(props) {
  const {
    children,
    noFooter,
    wrapperClassName,
    // Not really layout-related, but kept for convenience/retro-compatibility
    title,
    description,
  } = props;
  useKeyboardNavigation();
  return (
    <LayoutProvider>
      <Head>
        <link
          rel="preload"
          href="/fonts/inter/Inter-Regular.woff2"
          as="font"
          type="font/woff2"
          crossOrigin="true"
        />
        <link
          rel="preload"
          href="/fonts/inter/Inter-SemiBold.woff2"
          as="font"
          type="font/woff2"
          crossOrigin="true"
        />
<<<<<<< HEAD
        <script type="module" src="https://unpkg.com/rapidoc/dist/rapidoc-min.js"></script>
        <script src="/trackjs.js"></script>
        <script src="https://cdn.trackjs.com/releases/current/tracker.js"></script>
=======
        <script
          type="module"
          src="https://unpkg.com/rapidoc/dist/rapidoc-min.js"
        >
        </script>
>>>>>>> 95637300
        <link rel="stylesheet" href="/fonts/inter.css" />
      </Head>

      <PageMetadata title={title} description={description} />

      <SkipToContent />

      <AnnouncementBar />

      <Navbar />

      <div
        id={SkipToContentFallbackId}
        className={clsx(
          ThemeClassNames.wrapper.main,
          styles.mainWrapper,
          wrapperClassName,
        )}
      >
        <ErrorBoundary fallback={(params) => <ErrorPageContent {...params} />}>
          {children}
        </ErrorBoundary>
      </div>
    </LayoutProvider>
  );
}<|MERGE_RESOLUTION|>--- conflicted
+++ resolved
@@ -6,7 +6,6 @@
   PageMetadata,
   SkipToContentFallbackId,
   ThemeClassNames,
-<<<<<<< HEAD
 } from '@docusaurus/theme-common';
 import {useKeyboardNavigation} from '@docusaurus/theme-common/internal';
 import SkipToContent from '@theme/SkipToContent';
@@ -15,17 +14,7 @@
 import LayoutProvider from '@theme/Layout/Provider';
 import ErrorPageContent from '@theme/ErrorPageContent';
 import styles from './styles.module.css';
-=======
-} from "@docusaurus/theme-common";
-import { useKeyboardNavigation } from "@docusaurus/theme-common/internal";
-import SkipToContent from "@theme/SkipToContent";
-import AnnouncementBar from "@theme/AnnouncementBar";
-import Navbar from "@theme/Navbar";
-import Footer from "@theme/Footer";
-import LayoutProvider from "@theme/Layout/Provider";
-import ErrorPageContent from "@theme/ErrorPageContent";
-import styles from "./styles.module.css";
->>>>>>> 95637300
+
 export default function Layout(props) {
   const {
     children,
@@ -53,17 +42,9 @@
           type="font/woff2"
           crossOrigin="true"
         />
-<<<<<<< HEAD
         <script type="module" src="https://unpkg.com/rapidoc/dist/rapidoc-min.js"></script>
         <script src="/trackjs.js"></script>
         <script src="https://cdn.trackjs.com/releases/current/tracker.js"></script>
-=======
-        <script
-          type="module"
-          src="https://unpkg.com/rapidoc/dist/rapidoc-min.js"
-        >
-        </script>
->>>>>>> 95637300
         <link rel="stylesheet" href="/fonts/inter.css" />
       </Head>
 
