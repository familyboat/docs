/**
 * Any CSS included here will be global. The classic template
 * bundles Infima by default. Infima is a CSS framework designed to
 * work well for content-centric websites.
 */
@tailwind base;
@tailwind components;
@tailwind utilities;

html:root {
  /* These variables mainly pulled from dotcom */
  --white: #ffffff;
  --black: #0b0d11;
  --offblack: #121417;
  --white-veil: #ffffff03;
  --black-veil: #00000003;

  --runtime: #70ffaf;
  --runtime-medium: #00662c;
  --runtime-dark: #172723;
  --runtime-secondary: #ebff01;
  --runtime-secondary-dark: #232711;

  --deploy: #01c2ff;
  --deploy-light: #7fe0ff;
  --deploy-lighter: #fddcf2;
  --deploy-lightest: #fde8f8;
  --deploy-medium-light: #5673b8;
  --deploy-medium: #3d588f;
  --deploy-dark: #0c212a;

  --subhosting: #ff8a01;
  --subhosting-dark: #251c11;

  --gray-000: #e3e5e9;
  --gray-00: #cfd1d6;
  --gray-0: #9ea0a5;
  --gray-1: #868789;
  --gray-2: #56575a;
  --gray-3: #25272b;
  --gray-4: #191b1f;
  --gray-5: #14161a;

  --code-1: #01c2ff;
  --code-2: #00a341;
  --code-3: #ae01ff;
  --code-4: #ea8e04;
  --code-5: #ffd601;
  --code-6: #01ff67;
  --code-7: #db01ff;

  /* Docusaurus theme overrides */
  --ifm-heading-font-weight: 600;
  --ifm-font-weight-bold: 600;
  --ifm-heading-line-height: 1.1;
  --ifm-leading: 1.5rem;
  --ifm-h1-font-size: 4rem;
  --ifm-color-primary: var(--deploy-medium-light);
  --ifm-link-color: var(--deploy-medium-light);
  --ifm-pre-padding: 1rem;
  --ifm-alert-padding-vertical: 2rem;
  --ifm-alert-padding-horizontal: 2rem;
  --ifm-color-info-dark: var(--deploy-medium);
  --ifm-color-info-contrast-background: var(--deploy-lightest);
<<<<<<< HEAD
  --ifm-color-emphasis-300: var(--gray-00);
=======
  --ifm-color-emphasis-300: var(--gray-000);
>>>>>>> bc3fbae8
  --ifm-menu-color-background-hover: var(--deploy-lightest);
  --ifm-code-font-size: 0.875em;
  --ifm-code-padding-horizontal: 0.375em;
  --ifm-code-padding-vertical: 0.1875em;
  --ifm-code-background: #f6f8fa; /* Matches Prism highlighting */
  --ifm-code-color: #393a34;
  --ifm-toc-padding-vertical: 0.5rem;
<<<<<<< HEAD
  --ifm-toc-border-color: var(--gray-00);
=======
  --ifm-toc-border-color: var(--gray-000);
>>>>>>> bc3fbae8
  --ifm-color-content-secondary: var(--gray-2);
  --ifm-menu-color: var(--gray-2);
  --ifm-navbar-search-input-background-color: var(--white);
  --ifm-tabs-padding-vertical: 0.25rem;
  --ifm-list-item-margin: 0.5em;
  --docusaurus-highlighted-code-line-bg: rgba(0, 0, 0, 0.1);
  --docsearch-muted-color: var(--gray-2);
  --ifm-font-family-base: Inter, ui-sans-serif, system-ui, -apple-system,
    "system-ui", "Segoe UI", Roboto, "Helvetica Neue", Arial, "Noto Sans",
    sans-serif;
  --ifm-font-family-monospace: Menlo, Monaco, "Lucida Console", Consolas,
    "Liberation Mono", "Courier New", monospace, Menlo, Monaco, "Lucida Console",
    Consolas, "Liberation Mono", "Courier New", monospace;
}

@media (min-width: 24rem) {
  html:root {
    --ifm-spacing-horizontal: 2rem;
  }
}

@media (min-width: 36rem) {
  html:root {
    --ifm-pre-padding: 2rem;
  }

  .pagination-nav__link {
    padding: 1rem 1.5rem;
  }
}

/* Multiple selectors to override defaults in dark mode */
html[data-theme="dark"][data-theme="dark"] {
  --ifm-color-primary: var(--runtime);
  --docsearch-highlight-color: var(--runtime);
  --ifm-menu-color-background-hover: var(--runtime-dark);
  --docsearch-hit-active-color: var(--black);
  --docsearch-modal-background: var(--gray-4);
  --docusaurus-highlighted-code-line-bg: rgba(0, 0, 0, 0.3);

  --ifm-background-color: var(--black);
  --ifm-background-surface-color: var(--black);
  --ifm-toc-border-color: var(--gray-3);
  --ifm-color-emphasis-300: var(--gray-3);
  --ifm-menu-color: var(--gray-3);
  --ifm-link-color: var(--runtime);
  --ifm-link-hover-color: var(--runtime);
  --ifm-color-info-dark: var(--deploy-medium);
  --ifm-color-info-contrast-background: var(--deploy-dark);
  --ifm-color-content-secondary: var(--gray-0);
  --ifm-menu-color-background-active: var(--runtime-dark);
  --ifm-code-background: var(--gray-4);
  --ifm-menu-color: var(--gray-00);
  --ifm-navbar-shadow-dark: 0 1px 2px 0 rgba(255, 255, 255, 0.1);
  --docsearch-footer-background: var(--runtime-dark);
  --docsearch-muted-color: var(--gray-0);
}

html[data-theme="dark"] kbd.DocSearch-Button-Key,
html[data-theme="dark"] kbd.DocSearch-Commands-Key {
  box-shadow: none;
  color: var(--gray-2);
}

html[data-theme="dark"] .DocSearch-Button {
  border: 1px solid var(--gray-3);
  padding: 0 1rem;
}

html[data-theme="dark"] .section-header,
.subsection-header,
.product-header {
  border-bottom: 1px solid var(--gray-3);
}

html[data-theme="dark"] .navbar {
  box-shadow: var(--ifm-navbar-shadow-dark);
}

<<<<<<< HEAD
html[data-theme="dark"] .secondary-navbar {
  background-color: var(--gray-4);
}

/* Multiple selectors to override defaults in light mode */

html[data-theme="light"] .secondary-navbar {
  border-top: 1px solid var(--gray-000);
}

=======
html[data-theme="dark"]
  .codeBlockTitle_node_modules-\@docusaurus-theme-classic-lib-theme-CodeBlock-Content-styles-module {
  border-bottom: 1px solid var(--offblack);
  font-weight: var(--ifm-font-weight-bold);
  font-size: 1rem;
  background-color: var(--gray-4);
}
html[data-theme="dark"]
  .codeBlockLines_node_modules-\@docusaurus-theme-classic-lib-theme-CodeBlock-Content-styles-module {
  background-color: var(--gray-4);
  border-top-left-radius: 0;
  border-top-right-radius: 0;
}

/* Multiple selectors to override defaults in light mode */

>>>>>>> bc3fbae8
html[data-theme="light"] kbd.DocSearch-Button-Key,
html[data-theme="light"] kbd.DocSearch-Commands-Key {
  box-shadow: none;
  color: var(--gray-0);
}

html[data-theme="light"] .DocSearch-Button {
  border: 1px solid var(--gray-00);
  background-color: var(--white);
  padding: 0 1rem;
}

html,
body {
  position: absolute;
  top: 0;
  left: 0;
  bottom: 0;
  left: 0;
  width: 100%;
  height: 100%;
  overscroll-behavior: none;
  overflow: auto;
  font-family: "Inter", system-ui, -apple-system, BlinkMacSystemFont, "Segoe UI",
    Roboto, Oxygen, Ubuntu, Cantarell, "Open Sans", "Helvetica Neue", sans-serif;
}

article {
  max-width: 75ch;
}

h1,
.markdown h1:first-child {
  font-size: clamp(1.75rem, 4.5vw, 2.25rem);
  margin-bottom: 1.25rem;
}

.markdown h1:first-child {
  margin-top: 1rem;
}

h2 {
  --ifm-h2-vertical-rhythm-top: 2;
  font-size: clamp(1.25rem, 3.5vw, 1.75rem);
}

h3 {
  --ifm-h3-vertical-rhythm-top: 1.75;
  font-size: clamp(1rem, 3vw, 1.25rem);
}

h4 {
  --ifm-h4-vertical-rhythm-top: 1.5;
  font-size: clamp(0.9rem, 1.5vw, 1.1rem);
}

:where(h1, h2, h3) {
  --ifm-heading-vertical-rhythm-bottom: 0.75;

  text-wrap: balance;
  letter-spacing: -0.025em;
}

button,
kbd {
  font: inherit;
}

code {
  letter-spacing: 0;
  vertical-align: baseline;
}

.markdown a {
  text-decoration: underline;
  text-decoration-color: var(--ifm-color-primary);
  text-underline-offset: 0.25rem;
  text-decoration-thickness: 0.05rem;
}

td p:last-child {
  margin: 0;
}

.navbar {
  position: fixed;
  width: 100%;
  display: flex;
  height: auto;
  flex-direction: column;
  padding: 0;
}

.navbar__inner {
  padding: var(--ifm-navbar-padding-vertical)
    var(--ifm-navbar-padding-horizontal);
<<<<<<< HEAD
}

.secondary-navbar-content {
  padding: var(--ifm-navbar-padding-vertical)
    var(--ifm-navbar-padding-horizontal);
  margin: 0;
=======
>>>>>>> bc3fbae8
}

.table-of-contents a {
  line-height: 1.5;
}

.navbar__product_link {
  color: var(--ifm-navbar-link-color);
}

#__docusaurus,
.main-wrapper {
  overscroll-behavior-y: none;
}

.container {
  max-width: 71.25rem !important;
  padding-bottom: 2rem !important;
}

.container article {
  padding: 60px 0;
}

.theme-doc-sidebar-container {
  position: relative;
}

.theme-doc-sidebar-container div:first-child {
  position: fixed;
}

.theme-doc-sidebar-container div:first-child div:first-child {
  position: relative;
}

.section-header,
.product-header {
  color: var(--ifm-navbar-link-color);
  font-size: 0.75rem;
  text-transform: uppercase;
<<<<<<< HEAD
  border-bottom: 1px solid var(--gray-00);
=======
  border-bottom: 1px solid var(--gray-000);
>>>>>>> bc3fbae8
  margin: 1rem var(--ifm-menu-link-padding-horizontal);
  padding: 0.5rem 0 0.1rem 0;
}

.section-header:first-child,
.product-header:first-child {
  margin: 0.5rem var(--ifm-menu-link-padding-horizontal) 1rem;
}

.product-header {
  margin-top: 0;
  margin-bottom: 0;
}

.subsection-header {
  padding: 2px 0;
  margin: 5px var(--ifm-menu-link-padding-horizontal);
<<<<<<< HEAD
  border-bottom: 1px solid var(--gray-00);
=======
  border-bottom: 1px solid var(--gray-000);
>>>>>>> bc3fbae8
  font-size: 0.8rem;
}

.menu__list-item {
  margin: 0 var(--ifm-menu-link-padding-horizontal);
}

.menu__link {
  font-size: 0.8125rem;
}

.menu__link--sublist-caret:after {
  background-size: 1.5em;
}

.navbar__item {
  padding: 0 2px;
}

@media (max-width: 996px) {
  .secondary-navbar .navbar__item {
    display: block;
  }
}

.secondary-navbar-content a:first-child {
  margin-left: 0;
  margin-right: 1rem;
}

.navbar__link {
  margin-left: 10px;
  margin-right: 10px;
  border-bottom: 2px solid transparent;
}

.navbar__item {
  margin-top: 4px;
}

.navbar__link--active {
  font-weight: 500;
  border-bottom: 2px solid var(--ifm-color-primary);
}

.navbar__logo {
  height: 1.7rem;
  margin-right: 0.7rem;
}

.navbar__logo img {
  height: 24px;
  width: 24px;
}

.navbar__title {
  font-size: 1.3rem;
}

<<<<<<< HEAD
.secondary-navbar {
  background-color: var(--white);
}

=======
>>>>>>> bc3fbae8
.dropdown > .navbar__link:after {
  border-width: 0.3em 0.3em 0;
  margin-left: 0.5em;
  top: 0;
}

/* Mobile Nav Customize */
.navbar__brand {
  margin-right: 0.5rem;
}
.product-header {
  display: none;
}
.navbar__product {
  display: flex;
  gap: 0.5rem;
  align-items: center;
}
.navbar__product__split {
  color: var(--ifm-color-emphasis-500);
}

@media (min-width: 997px) {
  .product-header {
    display: block;
  }
  .navbar__brand {
    margin-right: 1.5rem;
  }
  .navbar__product {
    display: none;
  }
}

.secondary-menu__product {
  display: flex;
  padding: 0.5rem 1rem 0.5rem 0rem;
  justify-content: space-between;
  align-items: center;
}
.secondary-menu__product__name {
  padding: 0.25rem 0.75rem;
  font-size: 1.25rem;
  line-height: 1.75rem;
}
.secondary-menu__product__button {
  border: none;
  padding: 0.5rem 0.75rem;
  border-radius: 0.25rem;
  font-weight: 600;
  background-color: var(--ifm-color-emphasis-200);
  color: var(--ifm-color-emphasis-800);
}

.footer {
  border-top: 1px solid var(--ifm-toc-border-color);
  background-color: transparent;
  padding-top: 3rem;
}

@media (min-width: 997px) {
  .footer {
    padding-inline: 0;
  }
}

.__no-external a svg {
  display: none;
}

.icon-menu-user-guide,
.icon-menu-tutorials,
.icon-menu-api {
  margin-left: 0;
}

.icon-menu-user-guide > a,
.icon-menu-tutorials > a,
.icon-menu-api > a {
  font-size: 0.9rem;
}

.icon-menu-option .menu__link {
  position: relative;
}

.icon-menu-option .menu__link--active {
  background-color: transparent;
}

.icon-menu-option .menu__link--active:hover {
  background-color: rgba(0, 0, 0, 0.05);
}

.icon-menu-option .menu__link::before {
  content: "";
  display: inline-block;
  width: 24px;
  height: 24px;
  margin-right: 8px;
  background-color: currentColor;
  --svg: url("https://api.iconify.design/ic/baseline-electric-bolt.svg");
  -webkit-mask-image: var(--svg);
  mask-image: var(--svg);
  -webkit-mask-repeat: no-repeat;
  mask-repeat: no-repeat;
  -webkit-mask-size: 100% 100%;
  mask-size: 100% 100%;
}

.icon-menu-quick-start .menu__link::before {
  --svg: url("https://api.iconify.design/ic/baseline-electric-bolt.svg");
}

.icon-menu-user-guide .menu__link::before {
  --svg: url("https://api.iconify.design/ic/sharp-menu-book.svg");
}

.icon-menu-tutorials .menu__link::before {
  --svg: url("https://api.iconify.design/ic/baseline-integration-instructions.svg");
}

.icon-menu-api .menu__link::before {
  --svg: url("https://api.iconify.design/ic/baseline-data-object.svg");
}

.markdown table td {
  line-height: 1.6em;
  font-size: 0.9em;
}

.markdown table td code {
  max-width: 100%;
  word-break: break-all;
  word-wrap: break-word;
}

@media (max-width: 36rem) {
  .markdown > div[class*="codeBlockContainer"],
  .markdown > .tabs-container div[class*="codeBlockContainer"] {
    margin-inline: calc(var(--ifm-global-spacing) * -1);
    border-radius: 0;
  }

  .markdown > .tabs-container {
    margin-inline: calc(var(--ifm-global-spacing) * -1);
    padding-inline: var(--ifm-global-spacing);
  }
}

html .breadcrumbsContainer_src-theme-DocBreadcrumbs-styles-module {
  --ifm-breadcrumb-size-multiplier: 1;
  margin-bottom: 0.5rem;
}

.breadcrumbs__item:first-child > a {
  padding-left: 0;
}

.breadcrumbs__item a {
  text-decoration: underline;
  text-underline-offset: 0.25rem;
}

.breadcrumbs__link {
  background-color: transparent !important;
}

.breadcrumbs__item:not(:last-child):after {
  margin-inline: 0;
}

.breadcrumbs__item--active .breadcrumbs__link {
  background: transparent;
  color: inherit;
}

svg.iconExternalLink_node_modules-\@docusaurus-theme-classic-lib-theme-Icon-ExternalLink-styles-module {
  width: 0.7em;
  vertical-align: baseline;
  padding: 0;
  margin-bottom: -0.09em;
  margin-left: 0.4em;
}

.footer__copyright {
  font-size: 0.75rem;
  margin-top: 2rem;
}

.DocSearch-Button-Placeholder {
  color: var(--docsearch-muted-color);
}

.DocSearch-Help .DocSearch-Label {
  color: var(--white);
}

.DocSearch-Button .DocSearch-Search-Icon {
  width: 1rem;
}

.DocSearch-Button-Container {
  padding-right: 2rem;
}

kbd.DocSearch-Button-Key,
kbd.DocSearch-Commands-Key {
  box-shadow: none;
  padding: 0;
  border: 1px solid;
  top: 0;
  font-size: 0.8rem;
  line-height: 1;
  margin-right: 0.375em;
  background: transparent;
  color: var(--docsearch-muted-color);
}

.tabs__item {
  border-bottom: 2px solid transparent;
}

.tabs__item--active {
  border-bottom-color: var(--ifm-tabs-color-active-border);
  color: var(--ifm-tabs-color-active);
<<<<<<< HEAD
=======
}

.codeBlockLines_node_modules-\@docusaurus-theme-classic-lib-theme-CodeBlock-Content-styles-module {
  background-color: var(--ifm-code-background);
>>>>>>> bc3fbae8
}<|MERGE_RESOLUTION|>--- conflicted
+++ resolved
@@ -62,11 +62,7 @@
   --ifm-alert-padding-horizontal: 2rem;
   --ifm-color-info-dark: var(--deploy-medium);
   --ifm-color-info-contrast-background: var(--deploy-lightest);
-<<<<<<< HEAD
-  --ifm-color-emphasis-300: var(--gray-00);
-=======
   --ifm-color-emphasis-300: var(--gray-000);
->>>>>>> bc3fbae8
   --ifm-menu-color-background-hover: var(--deploy-lightest);
   --ifm-code-font-size: 0.875em;
   --ifm-code-padding-horizontal: 0.375em;
@@ -74,11 +70,7 @@
   --ifm-code-background: #f6f8fa; /* Matches Prism highlighting */
   --ifm-code-color: #393a34;
   --ifm-toc-padding-vertical: 0.5rem;
-<<<<<<< HEAD
-  --ifm-toc-border-color: var(--gray-00);
-=======
   --ifm-toc-border-color: var(--gray-000);
->>>>>>> bc3fbae8
   --ifm-color-content-secondary: var(--gray-2);
   --ifm-menu-color: var(--gray-2);
   --ifm-navbar-search-input-background-color: var(--white);
@@ -158,7 +150,6 @@
   box-shadow: var(--ifm-navbar-shadow-dark);
 }
 
-<<<<<<< HEAD
 html[data-theme="dark"] .secondary-navbar {
   background-color: var(--gray-4);
 }
@@ -169,7 +160,6 @@
   border-top: 1px solid var(--gray-000);
 }
 
-=======
 html[data-theme="dark"]
   .codeBlockTitle_node_modules-\@docusaurus-theme-classic-lib-theme-CodeBlock-Content-styles-module {
   border-bottom: 1px solid var(--offblack);
@@ -186,7 +176,6 @@
 
 /* Multiple selectors to override defaults in light mode */
 
->>>>>>> bc3fbae8
 html[data-theme="light"] kbd.DocSearch-Button-Key,
 html[data-theme="light"] kbd.DocSearch-Commands-Key {
   box-shadow: none;
@@ -283,15 +272,12 @@
 .navbar__inner {
   padding: var(--ifm-navbar-padding-vertical)
     var(--ifm-navbar-padding-horizontal);
-<<<<<<< HEAD
 }
 
 .secondary-navbar-content {
   padding: var(--ifm-navbar-padding-vertical)
     var(--ifm-navbar-padding-horizontal);
   margin: 0;
-=======
->>>>>>> bc3fbae8
 }
 
 .table-of-contents a {
@@ -333,11 +319,7 @@
   color: var(--ifm-navbar-link-color);
   font-size: 0.75rem;
   text-transform: uppercase;
-<<<<<<< HEAD
-  border-bottom: 1px solid var(--gray-00);
-=======
   border-bottom: 1px solid var(--gray-000);
->>>>>>> bc3fbae8
   margin: 1rem var(--ifm-menu-link-padding-horizontal);
   padding: 0.5rem 0 0.1rem 0;
 }
@@ -355,11 +337,7 @@
 .subsection-header {
   padding: 2px 0;
   margin: 5px var(--ifm-menu-link-padding-horizontal);
-<<<<<<< HEAD
-  border-bottom: 1px solid var(--gray-00);
-=======
   border-bottom: 1px solid var(--gray-000);
->>>>>>> bc3fbae8
   font-size: 0.8rem;
 }
 
@@ -419,13 +397,10 @@
   font-size: 1.3rem;
 }
 
-<<<<<<< HEAD
 .secondary-navbar {
   background-color: var(--white);
 }
 
-=======
->>>>>>> bc3fbae8
 .dropdown > .navbar__link:after {
   border-width: 0.3em 0.3em 0;
   margin-left: 0.5em;
@@ -652,11 +627,8 @@
 .tabs__item--active {
   border-bottom-color: var(--ifm-tabs-color-active-border);
   color: var(--ifm-tabs-color-active);
-<<<<<<< HEAD
-=======
 }
 
 .codeBlockLines_node_modules-\@docusaurus-theme-classic-lib-theme-CodeBlock-Content-styles-module {
   background-color: var(--ifm-code-background);
->>>>>>> bc3fbae8
 }